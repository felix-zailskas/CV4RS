import copy
import itertools
import multiprocessing as mp
import time
from datetime import datetime
from pathlib import Path

import numpy as np
import torch
from torch.utils.data import DataLoader
from tqdm import tqdm
<<<<<<< HEAD
import time
from datetime import datetime
from pathlib import Path

from timm.models.convmixer import ConvMixer
from timm.models.mlp_mixer import MlpMixer
from models.poolformer import PoolFormer
from utils.pytorch_models import ResNet50
=======
>>>>>>> 5fdd99e7

from logger.logger import CustomLogger
from utils.gpu_parallelization import GPUWorker, parallel_gpu_work
from utils.pytorch_datasets import Ben19Dataset
from utils.pytorch_utils import (
    get_classification_report,
    init_results,
    print_micro_macro,
    update_results,
<<<<<<< HEAD
    start_cuda,
)


class Aggregator:
    def __init__(self) -> None:
        pass

    def fed_avg(self, model_updates: list[dict]):
        assert len(model_updates) > 0, "Trying to aggregate empty update list"

        update_aggregation = {}
        for key in model_updates[0].keys():
            params = torch.stack([update[key] for update in model_updates], dim=0)
            avg = torch.mean(params, dim=0)
            update_aggregation[key] = avg

        return update_aggregation
=======
)


def fed_avg(model_updates: list[dict]):
    assert len(model_updates) > 0, "Trying to aggregate empty update list"

    update_aggregation = {}
    for key in model_updates[0].keys():
        params = torch.stack([update[key] for update in model_updates], dim=0)
        avg = torch.mean(params, dim=0)
        update_aggregation[key] = avg

    return update_aggregation
>>>>>>> 5fdd99e7


class FLCLient:
    def __init__(
        self,
        model: torch.nn.Module,
        global_client,
        lmdb_path: str,
        val_path: str,
        csv_path: list[str],
        batch_size: int = 128,
        num_workers: int = 0,
        optimizer_constructor: callable = torch.optim.Adam,
        optimizer_kwargs: dict = {"lr": 0.001, "weight_decay": 0},
        criterion_constructor: callable = torch.nn.BCEWithLogitsLoss,
        criterion_kwargs: dict = {"reduction": "sum"},
        num_classes: int = 19,
        device: torch.device = torch.device("cpu"),
        dataset_filter: str = "serbia",
        name: str = "FLClient",
        logger: CustomLogger = None,
        run_name: str = "",
    ) -> None:
        self.name = name
        self.logger = (
            logger
            if logger is not None
            else CustomLogger(self.name, f"./logs/{run_name}")
        )
        self.model = model
<<<<<<< HEAD
        self.batch_size = batch_size
        self.global_client = global_client
=======
        self.previous_model = model
        self.global_model = model
>>>>>>> 5fdd99e7
        self.optimizer_constructor = optimizer_constructor
        self.optimizer_kwargs = optimizer_kwargs
        self.criterion_constructor = criterion_constructor
        self.criterion_kwargs = criterion_kwargs
        self.num_classes = num_classes
        self.n_clients = self.global_client.n_clients
        self.dataset_filter = dataset_filter
        self.results = init_results(self.num_classes)
        self.dataset = Ben19Dataset(lmdb_path, csv_path)
        self.len_dataset = len(self.dataset)
        self.train_loader = DataLoader(
            self.dataset,
            batch_size=batch_size,
            num_workers=num_workers,
            shuffle=True,
            pin_memory=True,
        )
        self.device = device

        self.validation_set = Ben19Dataset(
            lmdb_path=lmdb_path, csv_path=val_path, img_transform="default"
        )
        self.val_loader = DataLoader(
            self.validation_set,
            batch_size=batch_size,
            num_workers=num_workers,
            shuffle=False,
            pin_memory=True,
        )
        self.alpha_coef = 0.1
        self.n_par = self.global_client.n_par
        self.state_gadient_diff = torch.zeros(
            (self.n_par), dtype=torch.float32, device=self.device
        )
        self.parameter_drift = torch.zeros(
            (self.n_par), dtype=torch.float32, device=self.device
        )  # h_i

    def set_model(self, model: torch.nn.Module):
        self.model = copy.deepcopy(model)

<<<<<<< HEAD
    def set_total_len_dataset(self, total_len_dataset):
        self.total_len_dataset = total_len_dataset
        self.dataset_weight = self.len_dataset / self.total_len_dataset * self.n_clients

    def train_one_round(self, epochs: int, validate: bool = False):
        # state_before = copy.deepcopy(self.model)
        # state_before.to(self.device)
        # state_before = state_before.named_parameters().detach()

        # get global parameters ω as torch tensor
        # global_parameter = None
        # for name, param in state_before.items():
        #     if not isinstance(global_parameter, torch.Tensor):
        #         # Initially nothing to concatenate
        #         global_parameter = param.reshape(-1)
        #     else:
        #         global_parameter = torch.cat((global_parameter, param.reshape(-1)), 0)
        global_parameter = get_mdl_params(self.model, self.device)


        self.local_update_last = self.state_gadient_diff.clone().detach()  # Δθ_i
        self.alpha = self.alpha_coef / self.dataset_weight  # α
        self.global_update_last = (
            self.global_client.global_state_gradient_diff.clone().detach() / self.dataset_weight
        )  # Δθ
        # self.state_update_diff = torch.tensor(
        #     -self.local_update_last + self.global_update_last,
        #     dtype=torch.float32,
        #     device=self.device,
        # )
        self.state_update_diff = -self.local_update_last.clone().detach() + self.global_update_last.clone().detach()
        
=======
    def train_one_round(
        self, epochs: int, training_device=None, validate: bool = False
    ):
        state_before = copy.deepcopy(self.model.state_dict())
        self.global_model = copy.deepcopy(
            self.model
        )  # save current model as global model
        if training_device is None:
            self.logger.info(f"Putting model {self.name} onto {self.device}")
            self.model.to(self.device)
            self.global_model.to(self.device)
        else:
            self.logger.info(f"Putting model {self.name} onto {training_device}")
            self.model.to(training_device)
            self.global_model.to(training_device)

        # optimizer = torch.optim.Adam(self.model.parameters(), lr=0.001, weight_decay=0)
        # criterion = torch.nn.BCEWithLogitsLoss(reduction="mean")
>>>>>>> 5fdd99e7
        self.optimizer = self.optimizer_constructor(
            self.model.parameters(), **self.optimizer_kwargs
        )
        self.criterion = self.criterion_constructor(**self.criterion_kwargs)

        for epoch in range(1, epochs + 1):
            self.logger.info("Epoch {}/{}".format(epoch, epochs))

            self.train_epoch(training_device)

<<<<<<< HEAD
            self.train_epoch(global_parameter)

=======
        self.logger.info("Training done!")
>>>>>>> 5fdd99e7
        if validate:
            self.logger.info("validation started")
            report = self.validation_round(training_device)
            self.results = update_results(self.results, report, self.num_classes)
            self.logger.info("Validation done!")

<<<<<<< HEAD
        # state_after = self.model.state_dict()
=======
        state_after = self.model.state_dict()
        self.previous_model = copy.deepcopy(
            self.model
        )  # save previous model for next iteration
>>>>>>> 5fdd99e7

        self.curr_model_par = get_mdl_params(self.model, self.device)

        delta_param_curr = self.curr_model_par - global_parameter
        self.parameter_drift += delta_param_curr.detach()

        n_minibatch = (np.ceil(self.len_dataset / self.batch_size) * epochs).astype(
            np.int64
        )
        beta = 1 / n_minibatch / self.optimizer_kwargs["lr"]

        state_g = (
            self.local_update_last
            - self.global_update_last
            + beta * (-delta_param_curr)
        )
        delta_g_cur = (state_g - self.state_gadient_diff) * self.dataset_weight

        self.global_client.delta_g_sum += delta_g_cur.detach()
        self.state_gadient_diff = state_g.detach()

    def change_sizes(self, labels):
        new_labels = np.zeros((len(labels[0]), 19))
        for i in range(len(labels[0])):  # 128
            for j in range(len(labels)):  # 19
                new_labels[i, j] = int(labels[j][i])
        return new_labels

<<<<<<< HEAD
    def train_epoch(self, global_parameter):
=======
    def train_epoch(self, training_device=None):
>>>>>>> 5fdd99e7
        self.model.train()
        for idx, batch in enumerate(
            tqdm(
                self.train_loader,
                desc=f"training {self.name} on device {training_device if training_device is not None else self.device}",
            )
        ):
            data, labels, index = batch["data"], batch["label"], batch["index"]
<<<<<<< HEAD
            # data = data.cuda()
            data = data.to(self.device)
            label_new = np.copy(labels)
            label_new = self.change_sizes(label_new)
            # label_new = torch.from_numpy(label_new).cuda()
            label_new = torch.from_numpy(label_new).to(self.device)
=======
            if training_device is None:
                data = data.to(self.device)
            else:
                data = data.to(training_device)
            label_new = np.copy(labels)
            label_new = self.change_sizes(label_new)
            if training_device is None:
                label_new = torch.from_numpy(label_new).to(self.device)
            else:
                label_new = torch.from_numpy(label_new).to(training_device)
>>>>>>> 5fdd99e7
            self.optimizer.zero_grad()

            # local_parameter = None  # θ_i
            # for param in self.model.parameters():
            #     if not isinstance(local_parameter, torch.Tensor):
            #         # Initially nothing to concatenate
            #         local_parameter = param.reshape(-1)
            #     else:
            #         local_parameter = torch.cat((local_parameter, param.reshape(-1)), 0)
            local_parameter = get_mdl_params(self.model, self.device)  # θ_i

            logits = self.model(data)
            loss_cp = (
                self.alpha
                / 2
                * torch.sum(
                    (local_parameter - (global_parameter - self.parameter_drift))
                    * (local_parameter - (global_parameter - self.parameter_drift))
                )
            )
            loss_cg = torch.sum(local_parameter * self.state_update_diff)

            loss_fi = self.criterion(logits, label_new) / len(batch["label"])

            loss = loss_fi + loss_cp + loss_cg
            loss.backward()
            torch.nn.utils.clip_grad_norm_(parameters=self.model.parameters(), max_norm=10) # Clip gradients to prevent exploding
            self.optimizer.step()
<<<<<<< HEAD

    def validation_round(self):
=======
            # ------ MOON INITIAL IMPLEMENTATION ----------
            """
            data, labels, index = batch["data"], batch["label"], batch["index"]
            # data = data.cuda()
            if training_device is None:
                data = data.to(self.device)
            else:
                data = data.to(training_device)
            label_new=np.copy(labels)
            label_new=self.change_sizes(label_new)
            # label_new = torch.from_numpy(label_new).cuda()
            if training_device is None:
                label_new = torch.from_numpy(label_new).to(self.device)
            else:
                label_new = torch.from_numpy(label_new).to(training_device)
            self.optimizer.zero_grad()

            l_sup = torch.nn.CrossEntropyLoss()(self.model(data), label_new)
            z = self.model(data, features_only=True)
            z_global = self.global_model(data, features_only=True)
            z_prev = self.previous_model(data, features_only=True)

            exp1 = torch.exp(torch.nn.functional.cosine_similarity(z,z_global) / 0.5)  #temperature default:0.5 ? 
            exp2 = torch.exp(torch.nn.functional.cosine_similarity(z,z_prev) / 0.5)    #temperature default:0.5 ? 

            l_con = -torch.log(exp1 / (exp1 + exp2))

            loss = l_sup + 1 * l_con.sum() #µ default:1 ?

            #logits = self.model(data)
            #loss = self.criterion(logits, label_new)
            loss.backward()
            self.optimizer.step()
            """

    def validation_round(self, training_device=None):
>>>>>>> 5fdd99e7
        self.model.eval()
        y_true = []
        predicted_probs = []

        with torch.no_grad():
            for batch_idx, batch in enumerate(tqdm(self.val_loader, desc="test")):
                # data = batch["data"].to(self.device)
                if training_device is None:
                    data = batch["data"].to(self.device)
                else:
                    data = batch["data"].to(training_device)
                labels = batch["label"]
                label_new = np.copy(labels)
                label_new = self.change_sizes(label_new)

                logits = self.model(data)
                probs = torch.sigmoid(logits).cpu().numpy()

                predicted_probs += list(probs)

                y_true += list(label_new)

        predicted_probs = np.asarray(predicted_probs)
        y_predicted = (predicted_probs >= 0.5).astype(np.float32)

        y_true = np.asarray(y_true)
        report = get_classification_report(
            y_true, y_predicted, predicted_probs, self.dataset_filter
        )
        return report

    def get_validation_results(self):
        return self.results


class GlobalClient:
    def __init__(
        self,
        model: torch.nn.Module,
        lmdb_path: str,
        val_path: str,
        csv_paths: list[str],
        batch_size: int = 128,
        num_workers: int = 0,
        num_classes: int = 19,
        dataset_filter: str = "serbia",
        state_dict_path: str = None,
        results_path: str = None,
<<<<<<< HEAD
=======
        name: str = "GlobalClient",
        logger: CustomLogger = None,
        run_name: str = "",
>>>>>>> 5fdd99e7
    ) -> None:
        self.name = name
        self.model = model
<<<<<<< HEAD
        self.device = (
            torch.device(0) if torch.cuda.is_available() else torch.device("cpu")
        )
        print(f"Using device: {self.device}")
=======
        self.logger = (
            logger
            if logger is not None
            else CustomLogger(self.name, f"./logs/{run_name}")
        )

        # check for available GPUs
        if not torch.cuda.is_available():
            self.device = torch.device("cpu")
        else:
            # validation is done on the first device
            self.device = torch.device(0)
            # GPU parallelization is active for more than one GPU
            self.gpu_parallelization = torch.cuda.device_count() > 1

        self.logger.info(f"Using device: {self.device}")
>>>>>>> 5fdd99e7
        self.model.to(self.device)
        self.num_classes = num_classes
        self.dataset_filter = dataset_filter
        self.results = init_results(self.num_classes)
<<<<<<< HEAD
        self.n_clients = len(csv_paths)
        self.n_par = 0
        for param in self.model.parameters():
            self.n_par += len(param.data.reshape(-1))

        self.global_state_gradient_diff = torch.zeros(
            self.n_par, dtype=torch.float32, device=self.device
        )
        self.delta_g_sum = torch.zeros(self.n_par, device=self.device)
        # self.global_model_param = get_mdl_params(self.model, self.device, self.n_par)
        self.clients = [
            FLCLient(
                copy.deepcopy(self.model),
                self,
                lmdb_path,
                val_path,
                csv_path,
                num_classes=num_classes,
                dataset_filter=dataset_filter,
                device=self.device,
            )
            for csv_path in csv_paths
        ]
        self.total_len_dataset = sum([cl.len_dataset for cl in self.clients])
        for cl in self.clients:
            cl.set_total_len_dataset(self.total_len_dataset)
=======
        if self.gpu_parallelization:
            self.train_loaders = [
                DataLoader(
                    Ben19Dataset(lmdb_path, csv_path),
                    batch_size=batch_size,
                    num_workers=num_workers,
                    shuffle=True,
                    pin_memory=True,
                )
                for csv_path in csv_paths
            ]
        else:
            self.clients = [
                FLCLient(
                    copy.deepcopy(self.model),
                    lmdb_path,
                    val_path,
                    csv_path,
                    num_classes=num_classes,
                    dataset_filter=dataset_filter,
                    device=self.device,
                    name=f"FLClient_{i}",
                    run_name=run_name,
                )
                for i, csv_path in enumerate(csv_paths)
            ]
>>>>>>> 5fdd99e7
        self.validation_set = Ben19Dataset(
            lmdb_path=lmdb_path, csv_path=val_path, img_transform="default"
        )
        self.val_loader = DataLoader(
            self.validation_set,
            batch_size=batch_size,
            num_workers=num_workers,
            shuffle=False,
            pin_memory=True,
        )
        self.train_time = None

<<<<<<< HEAD
        dt = datetime.now().strftime("%Y-%m-%d_%H-%M-%S")
        if state_dict_path is None:
            if isinstance(model, ConvMixer):
                self.state_dict_path = f"checkpoints/global_convmixer_{dt}.pkl"
            elif isinstance(model, MlpMixer):
                self.state_dict_path = f"checkpoints/global_mlpmixer_{dt}.pkl"
            elif isinstance(model, PoolFormer):
                self.state_dict_path = f"checkpoints/global_poolformer_{dt}.pkl"
            elif isinstance(model, ResNet50):
                self.state_dict_path = f"checkpoints/global_resnet50_{dt}.pkl"

        if results_path is None:
            if isinstance(model, ConvMixer):
                self.results_path = f"results/convmixer_results_{dt}.pkl"
            elif isinstance(model, MlpMixer):
                self.results_path = f"results/mlpmixer_results_{dt}.pkl"
            elif isinstance(model, PoolFormer):
                self.results_path = f"results/poolformer_results_{dt}.pkl"
            elif isinstance(model, ResNet50):
                self.results_path = f"results/resnet50_results_{dt}.pkl"
=======
        if run_name == "":
            run_name = datetime.now().strftime("%Y-%m-%d_%H-%M-%S")
        if state_dict_path is None:
            self.state_dict_path = f"checkpoints/{run_name}.pkl"

        if results_path is None:
            self.results_path = f"results/{run_name}.pkl"
>>>>>>> 5fdd99e7

    def train(self, communication_rounds: int, epochs: int):
        self.comm_times = []
        train_start = time.perf_counter()
        for com_round in range(1, communication_rounds + 1):
            self.logger.info("Round {}/{}".format(com_round, communication_rounds))

            # communication round
            comm_start = time.perf_counter()
            if self.gpu_parallelization:
                self.parallel_communication_round(epochs)
            else:
                self.sequential_communication_round(epochs)
            comm_time = time.perf_counter() - comm_start
            self.logger.info(f"Time communication round: {comm_time}")
            self.comm_times.append(comm_time)
<<<<<<< HEAD
            print(torch.cuda.memory_summary())
=======
>>>>>>> 5fdd99e7
            report = self.validation_round()

            self.results = update_results(self.results, report, self.num_classes)
            print_micro_macro(report)

            for client in self.clients:
                client.set_model(self.model)

            if com_round % 5 == 0:
                self.save_state_dict()
<<<<<<< HEAD
                self.client_results = [
                    client.get_validation_results() for client in self.clients
                ]
                # self.save_results()

        self.train_time = time.perf_counter() - start

=======
                # self.client_results = [
                #     client.get_validation_results() for client in self.clients
                # ]
                # self.save_results()

        self.train_time = time.perf_counter() - train_start

>>>>>>> 5fdd99e7
        self.client_results = [
            client.get_validation_results() for client in self.clients
        ]
        self.save_results()
        self.save_state_dict()
        return self.results, self.client_results

    def change_sizes(self, labels):
        new_labels = np.zeros((len(labels[0]), 19))
        for i in range(len(labels[0])):  # 128
            for j in range(len(labels)):  # 19
                new_labels[i, j] = int(labels[j][i])
        return new_labels

    def validation_round(self):
        self.model.eval()
        y_true = []
        predicted_probs = []

        with torch.no_grad():
            for batch_idx, batch in enumerate(
                tqdm(self.val_loader, desc="Validation round global model")
            ):
                data = batch["data"].to(self.device)
                labels = batch["label"]
                label_new = np.copy(labels)
                label_new = self.change_sizes(label_new)

                logits = self.model(data)
                print(f"{batch_idx} : MODEL PREDICTION NAN: {torch.isnan(logits).any()}")
                probs = torch.sigmoid(logits).cpu().numpy()
                print(f"{batch_idx} : SIGMOID FUNCTION NAN: {torch.isnan(logits).any()}")

                predicted_probs += list(probs)

                y_true += list(label_new)

        predicted_probs = np.asarray(predicted_probs)
        y_predicted = (predicted_probs >= 0.5).astype(np.float32)

        y_true = np.asarray(y_true)
        report = get_classification_report(
            y_true, y_predicted, predicted_probs, self.dataset_filter
        )
        return report

<<<<<<< HEAD
    def communication_round(self, epochs: int):
        # here the clients train
        for client in self.clients:
            client.train_one_round(epochs)

        clnt_params_list = torch.stack([cl.curr_model_par.cpu().clone().detach() for cl in self.clients])
        clnt_param_drifts = torch.stack(
            [cl.parameter_drift.cpu().clone().detach() for cl in self.clients]
        )

        avg_clnt_param = torch.mean(clnt_params_list, dim=0)
        delta_g_cur = 1 / self.n_clients * self.delta_g_sum
        self.global_state_gradient_diff += delta_g_cur

        self.global_model_param = avg_clnt_param + torch.mean(clnt_param_drifts, dim=0)

        self.model = set_client_from_params(
            self.model, self.global_model_param, self.device
        )
=======
    def apply_model_updates(self, model_updates):
        # parameter aggregation
        self.logger.info("inside model update")
        update_aggregation = fed_avg(model_updates)
        self.logger.info("Model update aggregation complete")
        # update the global model
        global_state_dict = self.model.state_dict()
        for key, value in global_state_dict.items():
            update = update_aggregation[key].to(self.device)
            global_state_dict[key] = value + update
        self.model.load_state_dict(global_state_dict)
        self.logger.info("Communication round done")

    def sequential_communication_round(self, epochs: int):
        if self.device is torch.device("cpu"):
            self.logger.info("Starting communication round on CPU")
        else:
            self.logger.info("Starting communication round on single GPU")
        # here the clients train
        model_updates = []
        for client in self.clients:
            self.logger.info(f"{client.name} training...")
            model_updates.append(client.train_one_round(epochs))
        self.logger.info("All clients done with training")
        self.apply_model_updates(model_updates)

    def parallel_communication_round(self, epochs: int):
        # here the clients train
        self.logger.info(
            f"Starting communication round on ({torch.cuda.device_count()}) GPUs"
        )
        # use mp.Manager to ensure that Locks and Queue are properly shared between processes
        with mp.Manager() as manager:
            model_queue = manager.Queue(
                len(self.train_loaders) + torch.cuda.device_count()
            )
            gpu_locks = [manager.Lock() for _ in range(torch.cuda.device_count())]
            # process large loaders first to minimize idle time
            queue_data = [(epochs, train_loader) for train_loader in self.train_loaders]
            sorted_queue_data = sorted(
                queue_data, key=lambda x: len(x[1]), reverse=True
            )
            # put training data in queue
            for data in sorted_queue_data:
                model_queue.put(data)
            # put termination signal in queue
            for _ in range(torch.cuda.device_count()):
                model_queue.put(None)
            processing_pool = mp.Pool(torch.cuda.device_count())
            model_updates = processing_pool.map(
                parallel_gpu_work,
                [
                    GPUWorker(gpu_id, model_queue, gpu_locks, self.model)
                    for gpu_id in range(torch.cuda.device_count())
                ],
            )
            processing_pool.close()
        self.logger.info("All clients done with training")
        # flatten results list
        model_updates = list(itertools.chain.from_iterable(model_updates))
        self.apply_model_updates(model_updates)
>>>>>>> 5fdd99e7

    def save_state_dict(self):
        if not Path(self.state_dict_path).parent.is_dir():
            Path(self.state_dict_path).parent.mkdir(parents=True)
        torch.save(self.model.state_dict(), self.state_dict_path)

    def save_results(self):
        if not Path(self.results_path).parent.is_dir():
            Path(self.results_path).parent.mkdir(parents=True)
        res = {
            "global": self.results,
            "clients": self.client_results,
            "train_time": self.train_time,
            "communication_times": self.comm_times,
        }
<<<<<<< HEAD
        torch.save(res, self.results_path)


def get_mdl_params(model, device, n_par=None):

    if n_par == None:
        n_par = 0
        for name, param in model.named_parameters():
            n_par += len(param.data.reshape(-1))

    param_mat = torch.zeros(n_par, dtype=torch.float32, device=device)
    idx = 0
    for name, param in model.named_parameters():
        temp = param.data.cpu().reshape(-1).detach()
        param_mat[idx : idx + len(temp)] = temp
        idx += len(temp)
    return param_mat


def set_client_from_params(mdl, params, device):
    dict_param = copy.deepcopy(dict(mdl.named_parameters()))
    idx = 0
    for name, param in mdl.named_parameters():
        weights = param.data
        length = len(weights.reshape(-1))
        dict_param[name].data.copy_(
            params[idx : idx + length].reshape(weights.shape).clone().detach().to(device)
        )
        idx += length
    # dict_param.to(device)
    mdl.load_state_dict(dict_param, strict=False)
    return mdl
=======
        torch.save(res, self.results_path)
>>>>>>> 5fdd99e7
<|MERGE_RESOLUTION|>--- conflicted
+++ resolved
@@ -9,17 +9,6 @@
 import torch
 from torch.utils.data import DataLoader
 from tqdm import tqdm
-<<<<<<< HEAD
-import time
-from datetime import datetime
-from pathlib import Path
-
-from timm.models.convmixer import ConvMixer
-from timm.models.mlp_mixer import MlpMixer
-from models.poolformer import PoolFormer
-from utils.pytorch_models import ResNet50
-=======
->>>>>>> 5fdd99e7
 
 from logger.logger import CustomLogger
 from utils.gpu_parallelization import GPUWorker, parallel_gpu_work
@@ -29,26 +18,6 @@
     init_results,
     print_micro_macro,
     update_results,
-<<<<<<< HEAD
-    start_cuda,
-)
-
-
-class Aggregator:
-    def __init__(self) -> None:
-        pass
-
-    def fed_avg(self, model_updates: list[dict]):
-        assert len(model_updates) > 0, "Trying to aggregate empty update list"
-
-        update_aggregation = {}
-        for key in model_updates[0].keys():
-            params = torch.stack([update[key] for update in model_updates], dim=0)
-            avg = torch.mean(params, dim=0)
-            update_aggregation[key] = avg
-
-        return update_aggregation
-=======
 )
 
 
@@ -62,14 +31,12 @@
         update_aggregation[key] = avg
 
     return update_aggregation
->>>>>>> 5fdd99e7
 
 
 class FLCLient:
     def __init__(
         self,
         model: torch.nn.Module,
-        global_client,
         lmdb_path: str,
         val_path: str,
         csv_path: list[str],
@@ -78,7 +45,7 @@
         optimizer_constructor: callable = torch.optim.Adam,
         optimizer_kwargs: dict = {"lr": 0.001, "weight_decay": 0},
         criterion_constructor: callable = torch.nn.BCEWithLogitsLoss,
-        criterion_kwargs: dict = {"reduction": "sum"},
+        criterion_kwargs: dict = {"reduction": "mean"},
         num_classes: int = 19,
         device: torch.device = torch.device("cpu"),
         dataset_filter: str = "serbia",
@@ -93,23 +60,16 @@
             else CustomLogger(self.name, f"./logs/{run_name}")
         )
         self.model = model
-<<<<<<< HEAD
-        self.batch_size = batch_size
-        self.global_client = global_client
-=======
         self.previous_model = model
         self.global_model = model
->>>>>>> 5fdd99e7
         self.optimizer_constructor = optimizer_constructor
         self.optimizer_kwargs = optimizer_kwargs
         self.criterion_constructor = criterion_constructor
         self.criterion_kwargs = criterion_kwargs
         self.num_classes = num_classes
-        self.n_clients = self.global_client.n_clients
         self.dataset_filter = dataset_filter
         self.results = init_results(self.num_classes)
         self.dataset = Ben19Dataset(lmdb_path, csv_path)
-        self.len_dataset = len(self.dataset)
         self.train_loader = DataLoader(
             self.dataset,
             batch_size=batch_size,
@@ -129,52 +89,10 @@
             shuffle=False,
             pin_memory=True,
         )
-        self.alpha_coef = 0.1
-        self.n_par = self.global_client.n_par
-        self.state_gadient_diff = torch.zeros(
-            (self.n_par), dtype=torch.float32, device=self.device
-        )
-        self.parameter_drift = torch.zeros(
-            (self.n_par), dtype=torch.float32, device=self.device
-        )  # h_i
 
     def set_model(self, model: torch.nn.Module):
         self.model = copy.deepcopy(model)
 
-<<<<<<< HEAD
-    def set_total_len_dataset(self, total_len_dataset):
-        self.total_len_dataset = total_len_dataset
-        self.dataset_weight = self.len_dataset / self.total_len_dataset * self.n_clients
-
-    def train_one_round(self, epochs: int, validate: bool = False):
-        # state_before = copy.deepcopy(self.model)
-        # state_before.to(self.device)
-        # state_before = state_before.named_parameters().detach()
-
-        # get global parameters ω as torch tensor
-        # global_parameter = None
-        # for name, param in state_before.items():
-        #     if not isinstance(global_parameter, torch.Tensor):
-        #         # Initially nothing to concatenate
-        #         global_parameter = param.reshape(-1)
-        #     else:
-        #         global_parameter = torch.cat((global_parameter, param.reshape(-1)), 0)
-        global_parameter = get_mdl_params(self.model, self.device)
-
-
-        self.local_update_last = self.state_gadient_diff.clone().detach()  # Δθ_i
-        self.alpha = self.alpha_coef / self.dataset_weight  # α
-        self.global_update_last = (
-            self.global_client.global_state_gradient_diff.clone().detach() / self.dataset_weight
-        )  # Δθ
-        # self.state_update_diff = torch.tensor(
-        #     -self.local_update_last + self.global_update_last,
-        #     dtype=torch.float32,
-        #     device=self.device,
-        # )
-        self.state_update_diff = -self.local_update_last.clone().detach() + self.global_update_last.clone().detach()
-        
-=======
     def train_one_round(
         self, epochs: int, training_device=None, validate: bool = False
     ):
@@ -193,7 +111,6 @@
 
         # optimizer = torch.optim.Adam(self.model.parameters(), lr=0.001, weight_decay=0)
         # criterion = torch.nn.BCEWithLogitsLoss(reduction="mean")
->>>>>>> 5fdd99e7
         self.optimizer = self.optimizer_constructor(
             self.model.parameters(), **self.optimizer_kwargs
         )
@@ -204,46 +121,27 @@
 
             self.train_epoch(training_device)
 
-<<<<<<< HEAD
-            self.train_epoch(global_parameter)
-
-=======
         self.logger.info("Training done!")
->>>>>>> 5fdd99e7
         if validate:
             self.logger.info("validation started")
             report = self.validation_round(training_device)
             self.results = update_results(self.results, report, self.num_classes)
             self.logger.info("Validation done!")
 
-<<<<<<< HEAD
-        # state_after = self.model.state_dict()
-=======
         state_after = self.model.state_dict()
         self.previous_model = copy.deepcopy(
             self.model
         )  # save previous model for next iteration
->>>>>>> 5fdd99e7
-
-        self.curr_model_par = get_mdl_params(self.model, self.device)
-
-        delta_param_curr = self.curr_model_par - global_parameter
-        self.parameter_drift += delta_param_curr.detach()
-
-        n_minibatch = (np.ceil(self.len_dataset / self.batch_size) * epochs).astype(
-            np.int64
-        )
-        beta = 1 / n_minibatch / self.optimizer_kwargs["lr"]
-
-        state_g = (
-            self.local_update_last
-            - self.global_update_last
-            + beta * (-delta_param_curr)
-        )
-        delta_g_cur = (state_g - self.state_gadient_diff) * self.dataset_weight
-
-        self.global_client.delta_g_sum += delta_g_cur.detach()
-        self.state_gadient_diff = state_g.detach()
+
+        model_update = {}
+        for key, value_before in state_before.items():
+            value_after = state_after[key]
+            diff = value_after.type(torch.DoubleTensor) - value_before.type(
+                torch.DoubleTensor
+            )
+            model_update[key] = diff
+
+        return model_update
 
     def change_sizes(self, labels):
         new_labels = np.zeros((len(labels[0]), 19))
@@ -252,11 +150,7 @@
                 new_labels[i, j] = int(labels[j][i])
         return new_labels
 
-<<<<<<< HEAD
-    def train_epoch(self, global_parameter):
-=======
     def train_epoch(self, training_device=None):
->>>>>>> 5fdd99e7
         self.model.train()
         for idx, batch in enumerate(
             tqdm(
@@ -265,14 +159,6 @@
             )
         ):
             data, labels, index = batch["data"], batch["label"], batch["index"]
-<<<<<<< HEAD
-            # data = data.cuda()
-            data = data.to(self.device)
-            label_new = np.copy(labels)
-            label_new = self.change_sizes(label_new)
-            # label_new = torch.from_numpy(label_new).cuda()
-            label_new = torch.from_numpy(label_new).to(self.device)
-=======
             if training_device is None:
                 data = data.to(self.device)
             else:
@@ -283,39 +169,12 @@
                 label_new = torch.from_numpy(label_new).to(self.device)
             else:
                 label_new = torch.from_numpy(label_new).to(training_device)
->>>>>>> 5fdd99e7
             self.optimizer.zero_grad()
 
-            # local_parameter = None  # θ_i
-            # for param in self.model.parameters():
-            #     if not isinstance(local_parameter, torch.Tensor):
-            #         # Initially nothing to concatenate
-            #         local_parameter = param.reshape(-1)
-            #     else:
-            #         local_parameter = torch.cat((local_parameter, param.reshape(-1)), 0)
-            local_parameter = get_mdl_params(self.model, self.device)  # θ_i
-
             logits = self.model(data)
-            loss_cp = (
-                self.alpha
-                / 2
-                * torch.sum(
-                    (local_parameter - (global_parameter - self.parameter_drift))
-                    * (local_parameter - (global_parameter - self.parameter_drift))
-                )
-            )
-            loss_cg = torch.sum(local_parameter * self.state_update_diff)
-
-            loss_fi = self.criterion(logits, label_new) / len(batch["label"])
-
-            loss = loss_fi + loss_cp + loss_cg
+            loss = self.criterion(logits, label_new)
             loss.backward()
-            torch.nn.utils.clip_grad_norm_(parameters=self.model.parameters(), max_norm=10) # Clip gradients to prevent exploding
             self.optimizer.step()
-<<<<<<< HEAD
-
-    def validation_round(self):
-=======
             # ------ MOON INITIAL IMPLEMENTATION ----------
             """
             data, labels, index = batch["data"], batch["label"], batch["index"]
@@ -352,7 +211,6 @@
             """
 
     def validation_round(self, training_device=None):
->>>>>>> 5fdd99e7
         self.model.eval()
         y_true = []
         predicted_probs = []
@@ -401,21 +259,12 @@
         dataset_filter: str = "serbia",
         state_dict_path: str = None,
         results_path: str = None,
-<<<<<<< HEAD
-=======
         name: str = "GlobalClient",
         logger: CustomLogger = None,
         run_name: str = "",
->>>>>>> 5fdd99e7
     ) -> None:
         self.name = name
         self.model = model
-<<<<<<< HEAD
-        self.device = (
-            torch.device(0) if torch.cuda.is_available() else torch.device("cpu")
-        )
-        print(f"Using device: {self.device}")
-=======
         self.logger = (
             logger
             if logger is not None
@@ -432,39 +281,10 @@
             self.gpu_parallelization = torch.cuda.device_count() > 1
 
         self.logger.info(f"Using device: {self.device}")
->>>>>>> 5fdd99e7
         self.model.to(self.device)
         self.num_classes = num_classes
         self.dataset_filter = dataset_filter
         self.results = init_results(self.num_classes)
-<<<<<<< HEAD
-        self.n_clients = len(csv_paths)
-        self.n_par = 0
-        for param in self.model.parameters():
-            self.n_par += len(param.data.reshape(-1))
-
-        self.global_state_gradient_diff = torch.zeros(
-            self.n_par, dtype=torch.float32, device=self.device
-        )
-        self.delta_g_sum = torch.zeros(self.n_par, device=self.device)
-        # self.global_model_param = get_mdl_params(self.model, self.device, self.n_par)
-        self.clients = [
-            FLCLient(
-                copy.deepcopy(self.model),
-                self,
-                lmdb_path,
-                val_path,
-                csv_path,
-                num_classes=num_classes,
-                dataset_filter=dataset_filter,
-                device=self.device,
-            )
-            for csv_path in csv_paths
-        ]
-        self.total_len_dataset = sum([cl.len_dataset for cl in self.clients])
-        for cl in self.clients:
-            cl.set_total_len_dataset(self.total_len_dataset)
-=======
         if self.gpu_parallelization:
             self.train_loaders = [
                 DataLoader(
@@ -491,7 +311,6 @@
                 )
                 for i, csv_path in enumerate(csv_paths)
             ]
->>>>>>> 5fdd99e7
         self.validation_set = Ben19Dataset(
             lmdb_path=lmdb_path, csv_path=val_path, img_transform="default"
         )
@@ -504,28 +323,6 @@
         )
         self.train_time = None
 
-<<<<<<< HEAD
-        dt = datetime.now().strftime("%Y-%m-%d_%H-%M-%S")
-        if state_dict_path is None:
-            if isinstance(model, ConvMixer):
-                self.state_dict_path = f"checkpoints/global_convmixer_{dt}.pkl"
-            elif isinstance(model, MlpMixer):
-                self.state_dict_path = f"checkpoints/global_mlpmixer_{dt}.pkl"
-            elif isinstance(model, PoolFormer):
-                self.state_dict_path = f"checkpoints/global_poolformer_{dt}.pkl"
-            elif isinstance(model, ResNet50):
-                self.state_dict_path = f"checkpoints/global_resnet50_{dt}.pkl"
-
-        if results_path is None:
-            if isinstance(model, ConvMixer):
-                self.results_path = f"results/convmixer_results_{dt}.pkl"
-            elif isinstance(model, MlpMixer):
-                self.results_path = f"results/mlpmixer_results_{dt}.pkl"
-            elif isinstance(model, PoolFormer):
-                self.results_path = f"results/poolformer_results_{dt}.pkl"
-            elif isinstance(model, ResNet50):
-                self.results_path = f"results/resnet50_results_{dt}.pkl"
-=======
         if run_name == "":
             run_name = datetime.now().strftime("%Y-%m-%d_%H-%M-%S")
         if state_dict_path is None:
@@ -533,7 +330,6 @@
 
         if results_path is None:
             self.results_path = f"results/{run_name}.pkl"
->>>>>>> 5fdd99e7
 
     def train(self, communication_rounds: int, epochs: int):
         self.comm_times = []
@@ -550,10 +346,6 @@
             comm_time = time.perf_counter() - comm_start
             self.logger.info(f"Time communication round: {comm_time}")
             self.comm_times.append(comm_time)
-<<<<<<< HEAD
-            print(torch.cuda.memory_summary())
-=======
->>>>>>> 5fdd99e7
             report = self.validation_round()
 
             self.results = update_results(self.results, report, self.num_classes)
@@ -564,15 +356,6 @@
 
             if com_round % 5 == 0:
                 self.save_state_dict()
-<<<<<<< HEAD
-                self.client_results = [
-                    client.get_validation_results() for client in self.clients
-                ]
-                # self.save_results()
-
-        self.train_time = time.perf_counter() - start
-
-=======
                 # self.client_results = [
                 #     client.get_validation_results() for client in self.clients
                 # ]
@@ -580,7 +363,6 @@
 
         self.train_time = time.perf_counter() - train_start
 
->>>>>>> 5fdd99e7
         self.client_results = [
             client.get_validation_results() for client in self.clients
         ]
@@ -610,9 +392,7 @@
                 label_new = self.change_sizes(label_new)
 
                 logits = self.model(data)
-                print(f"{batch_idx} : MODEL PREDICTION NAN: {torch.isnan(logits).any()}")
                 probs = torch.sigmoid(logits).cpu().numpy()
-                print(f"{batch_idx} : SIGMOID FUNCTION NAN: {torch.isnan(logits).any()}")
 
                 predicted_probs += list(probs)
 
@@ -627,27 +407,6 @@
         )
         return report
 
-<<<<<<< HEAD
-    def communication_round(self, epochs: int):
-        # here the clients train
-        for client in self.clients:
-            client.train_one_round(epochs)
-
-        clnt_params_list = torch.stack([cl.curr_model_par.cpu().clone().detach() for cl in self.clients])
-        clnt_param_drifts = torch.stack(
-            [cl.parameter_drift.cpu().clone().detach() for cl in self.clients]
-        )
-
-        avg_clnt_param = torch.mean(clnt_params_list, dim=0)
-        delta_g_cur = 1 / self.n_clients * self.delta_g_sum
-        self.global_state_gradient_diff += delta_g_cur
-
-        self.global_model_param = avg_clnt_param + torch.mean(clnt_param_drifts, dim=0)
-
-        self.model = set_client_from_params(
-            self.model, self.global_model_param, self.device
-        )
-=======
     def apply_model_updates(self, model_updates):
         # parameter aggregation
         self.logger.info("inside model update")
@@ -709,7 +468,6 @@
         # flatten results list
         model_updates = list(itertools.chain.from_iterable(model_updates))
         self.apply_model_updates(model_updates)
->>>>>>> 5fdd99e7
 
     def save_state_dict(self):
         if not Path(self.state_dict_path).parent.is_dir():
@@ -725,39 +483,4 @@
             "train_time": self.train_time,
             "communication_times": self.comm_times,
         }
-<<<<<<< HEAD
-        torch.save(res, self.results_path)
-
-
-def get_mdl_params(model, device, n_par=None):
-
-    if n_par == None:
-        n_par = 0
-        for name, param in model.named_parameters():
-            n_par += len(param.data.reshape(-1))
-
-    param_mat = torch.zeros(n_par, dtype=torch.float32, device=device)
-    idx = 0
-    for name, param in model.named_parameters():
-        temp = param.data.cpu().reshape(-1).detach()
-        param_mat[idx : idx + len(temp)] = temp
-        idx += len(temp)
-    return param_mat
-
-
-def set_client_from_params(mdl, params, device):
-    dict_param = copy.deepcopy(dict(mdl.named_parameters()))
-    idx = 0
-    for name, param in mdl.named_parameters():
-        weights = param.data
-        length = len(weights.reshape(-1))
-        dict_param[name].data.copy_(
-            params[idx : idx + length].reshape(weights.shape).clone().detach().to(device)
-        )
-        idx += length
-    # dict_param.to(device)
-    mdl.load_state_dict(dict_param, strict=False)
-    return mdl
-=======
-        torch.save(res, self.results_path)
->>>>>>> 5fdd99e7
+        torch.save(res, self.results_path)