import timm


def create_mlp_mixer(channels, num_classes):
<<<<<<< HEAD
    mlp_mixer = timm.create_model(
        "mixer_b16_224.goog_in21k_ft_in1k",
        pretrained=False,
        img_size=120,
        num_classes=num_classes,
        in_chans=channels,
    )
=======
    mlp_mixer = timm.create_model("mixer_s16_224.untrained", pretrained=False, img_size=120,num_classes=num_classes,in_chans=channels)
>>>>>>> 561eb918
    return mlp_mixer<|MERGE_RESOLUTION|>--- conflicted
+++ resolved
@@ -2,15 +2,11 @@
 
 
 def create_mlp_mixer(channels, num_classes):
-<<<<<<< HEAD
     mlp_mixer = timm.create_model(
-        "mixer_b16_224.goog_in21k_ft_in1k",
+        "mixer_s16_224.untrained",
         pretrained=False,
         img_size=120,
         num_classes=num_classes,
         in_chans=channels,
     )
-=======
-    mlp_mixer = timm.create_model("mixer_s16_224.untrained", pretrained=False, img_size=120,num_classes=num_classes,in_chans=channels)
->>>>>>> 561eb918
     return mlp_mixer