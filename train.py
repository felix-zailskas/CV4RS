import argparse
import datetime
import multiprocessing as mp
import os
from pathlib import Path

from logger.logger import CustomLogger
from models.ConvMixer import create_convmixer
from models.MLPMixer import create_mlp_mixer
from models.poolformer import create_poolformer_s12
from utils.clients import GlobalClient
<<<<<<< HEAD
from utils.pytorch_models import ResNet50

abspath = os.path.abspath(__file__)
dname = os.path.dirname(abspath)
os.chdir(dname)


LOCAL_EPOCHS = 1  # amount of epochs each client trains for locally
GLOBAL_COMMUNICATION_ROUNDS = 1  # amount of communication rounds the global model
NUM_CHANNELS = 10
NUM_CLASSES = 19


def train(args):
    # processing input args
    input_args = []
    # dataset split
    if args.DS == 1:
        # data is split randomly => lowest non-IID
        distr_type = "scenario1"
    elif args.DS == 2:
        # data is split by country => medium non-IID
        distr_type = "scenario2"
    elif args.DS == 3:
        # data is split by country and season => highest non-IID
        distr_type = "scenario3"
    else:
        raise ValueError("Please specify Dataset")
    input_args.append(distr_type)
    # averaging algorithm
    if args.algo == "fedavg":
        avg_algorithm = "fedavg"
    else:
        raise ValueError("Please specify averaging algorithm")
    input_args.append(avg_algorithm)
    # used model type
    if args.model == "mlpmixer":
        model = create_mlp_mixer(NUM_CHANNELS, NUM_CLASSES)
    elif args.model == "convmixer":
        model = create_convmixer(
            channels=NUM_CHANNELS, num_classes=NUM_CLASSES, pretrained=False
        )
    elif args.model == "poolformer":
        model = create_poolformer_s12(in_chans=NUM_CHANNELS, num_classes=NUM_CLASSES)
    elif args.model == "resnet":
        model = ResNet50(
            "ResNet50", channels=NUM_CHANNELS, num_cls=NUM_CLASSES, pretrained=False
        )
    else:
        raise ValueError("Passed model name is not defined")
    input_args.append(args.model)

    selected_args_str = "/".join(input_args)
    current_time = datetime.datetime.now().strftime("%Y-%m-%d_%H-%M-%S")
    run_name = (
        selected_args_str
        + f"/epochs({LOCAL_EPOCHS})_comrounds({GLOBAL_COMMUNICATION_ROUNDS})_{current_time}"
    )
    global_logger = CustomLogger("GlobalLogger", f"./logs/{run_name}")
    global_logger.info(f"Using model: {type(model)}")
    global_logger.info(f"Using Dataset: {distr_type}")

    # setting training parameters
    csv_paths = [str(p) for p in Path(f"data/{distr_type}/").glob("*train*.csv")][:1]

    global_client = GlobalClient(
        model=model,
        lmdb_path="/faststorage/BigEarthNet_S1_S2/BEN_S1_S2.lmdb",
        val_path=f"data/{distr_type}/all_test.csv",
        csv_paths=csv_paths,
        name=f"GlobalModel_{args.model}",
        logger=global_logger,
        run_name=run_name,
    )
    global_model, global_results = global_client.train(
        communication_rounds=GLOBAL_COMMUNICATION_ROUNDS, epochs=LOCAL_EPOCHS
    )
    global_logger.info(global_results)


if __name__ == "__main__":
    mp.set_start_method("spawn")
    parser = argparse.ArgumentParser()
    parser.add_argument("-DS", type=int, default=None, choices=[1, 2, 3])
    parser.add_argument("--algo", type=str, default="fedavg", choices=["fedavg"])
    parser.add_argument(
        "--model",
        type=str,
        default=None,
        choices=["mlpmixer", "convmixer", "poolformer", "resnet"],
    )
    args = parser.parse_args()

    train(args)
=======
from utils.pytorch_utils import start_cuda
import argparse

def train(args):

	if args.DS == 1:
		distr_type = "countries_random" 
	elif args.DS == 2:
		distr_type = "countries"
	else:
		raise ValueError("Please specify Dataset")
	
	print(f"Using Dataset: {distr_type}")
	csv_paths = [str(p) for p in Path(f'data/{distr_type}/').glob('*train*.csv')]
	cuda_no = 1
	batch_size = 128
	num_workers = 0
	epochs = 3
	communication_rounds = 30

	channels = 10
	num_classes = 19

	if args.model == 'mlpmixer':
		model = create_mlp_mixer(channels, num_classes)
	elif args.model == 'convmixer':
		model = create_convmixer(channels=channels, num_classes=num_classes, pretrained=False)
	elif args.model == 'poolformer':
		model = create_poolformer_s12(in_chans=channels, num_classes=num_classes)
	elif args.model == 'resnet':
		model = ResNet50("ResNet50", channels=channels, num_cls=num_classes, pretrained=False)
	else:
		raise ValueError("Passed model name is not defined")
	print(f'Using model: {type(model)}')

	global_client = GlobalClient(
		model=model,
		lmdb_path="/faststorage/BigEarthNet_S1_S2/BEN_S1_S2.lmdb",
		val_path=f"data/{distr_type}/all_test.csv",
		csv_paths=csv_paths,
	)
	global_model, global_results = global_client.train(communication_rounds=communication_rounds, epochs=epochs)
	print(global_results)


if __name__ == '__main__':
    
	parser = argparse.ArgumentParser()
	parser.add_argument('-DS', type=int, default=None, choices=[1,2])
	parser.add_argument('--model', type=str, default=None, choices=["mlpmixer", "convmixer", "poolformer", "resnet"])
	args = parser.parse_args()

	train(args)
>>>>>>> 561eb918
<|MERGE_RESOLUTION|>--- conflicted
+++ resolved
@@ -9,7 +9,6 @@
 from models.MLPMixer import create_mlp_mixer
 from models.poolformer import create_poolformer_s12
 from utils.clients import GlobalClient
-<<<<<<< HEAD
 from utils.pytorch_models import ResNet50
 
 abspath = os.path.abspath(__file__)
@@ -48,19 +47,23 @@
     # used model type
     if args.model == "mlpmixer":
         model = create_mlp_mixer(NUM_CHANNELS, NUM_CLASSES)
+        model_name = args.model
     elif args.model == "convmixer":
         model = create_convmixer(
             channels=NUM_CHANNELS, num_classes=NUM_CLASSES, pretrained=False
         )
+        model_name = args.model
     elif args.model == "poolformer":
         model = create_poolformer_s12(in_chans=NUM_CHANNELS, num_classes=NUM_CLASSES)
+        model_name = args.model
     elif args.model == "resnet":
         model = ResNet50(
             "ResNet50", channels=NUM_CHANNELS, num_cls=NUM_CLASSES, pretrained=False
         )
+        model_name = "resnet50"
     else:
         raise ValueError("Passed model name is not defined")
-    input_args.append(args.model)
+    input_args.append(model_name)
 
     selected_args_str = "/".join(input_args)
     current_time = datetime.datetime.now().strftime("%Y-%m-%d_%H-%M-%S")
@@ -103,59 +106,4 @@
     )
     args = parser.parse_args()
 
-    train(args)
-=======
-from utils.pytorch_utils import start_cuda
-import argparse
-
-def train(args):
-
-	if args.DS == 1:
-		distr_type = "countries_random" 
-	elif args.DS == 2:
-		distr_type = "countries"
-	else:
-		raise ValueError("Please specify Dataset")
-	
-	print(f"Using Dataset: {distr_type}")
-	csv_paths = [str(p) for p in Path(f'data/{distr_type}/').glob('*train*.csv')]
-	cuda_no = 1
-	batch_size = 128
-	num_workers = 0
-	epochs = 3
-	communication_rounds = 30
-
-	channels = 10
-	num_classes = 19
-
-	if args.model == 'mlpmixer':
-		model = create_mlp_mixer(channels, num_classes)
-	elif args.model == 'convmixer':
-		model = create_convmixer(channels=channels, num_classes=num_classes, pretrained=False)
-	elif args.model == 'poolformer':
-		model = create_poolformer_s12(in_chans=channels, num_classes=num_classes)
-	elif args.model == 'resnet':
-		model = ResNet50("ResNet50", channels=channels, num_cls=num_classes, pretrained=False)
-	else:
-		raise ValueError("Passed model name is not defined")
-	print(f'Using model: {type(model)}')
-
-	global_client = GlobalClient(
-		model=model,
-		lmdb_path="/faststorage/BigEarthNet_S1_S2/BEN_S1_S2.lmdb",
-		val_path=f"data/{distr_type}/all_test.csv",
-		csv_paths=csv_paths,
-	)
-	global_model, global_results = global_client.train(communication_rounds=communication_rounds, epochs=epochs)
-	print(global_results)
-
-
-if __name__ == '__main__':
-    
-	parser = argparse.ArgumentParser()
-	parser.add_argument('-DS', type=int, default=None, choices=[1,2])
-	parser.add_argument('--model', type=str, default=None, choices=["mlpmixer", "convmixer", "poolformer", "resnet"])
-	args = parser.parse_args()
-
-	train(args)
->>>>>>> 561eb918
+    train(args)